---
title: Django Tutorial
description: A Quick guide to Graphene in Django
---

# Django Tutorial

In our previous quickstart page we created a very simple schema.

Now we will adapt the schema to automatically map some Django models,
and expose this schema in a `/graphql` API endpoint.

## Project setup

```bash
# Create the project directory
mkdir tutorial
cd tutorial

# Create a virtualenv to isolate our package dependencies locally
virtualenv env
source env/bin/activate  # On Windows use `env\Scripts\activate`

# Install Django and Graphene with Django support
pip install django
pip install graphene[django]
pip install django-graphiql

# Set up a new project with a single application
django-admin.py startproject tutorial .  # Note the trailing '.' character
django-admin.py startapp quickstart
```

Now sync your database for the first time:

```bash
python manage.py migrate
```

We'll also create an initial user named `admin` with a password of `password`.

```bash
python manage.py createsuperuser
```

Once you've set up a database and initial user created and ready to go, open up the app's directory and we'll get coding...



## Schema

<<<<<<< HEAD
Right, we'd better write some types then. Open `quickstart/schema.py` and get typing.
=======
GraphQL presents your objects to the world as a graph structure rather than a more
heiricarcal structure to which you may be acustomed. In order to create this
representation, Graphene needs to know about each *type* of object which will appear in
the graph. Below we define these as the `UserType` and `GroupType` classes.

This graph also has a 'root' through which all access begins. This is the `Query` class below.
In this example, we provide the ability to list all users via `all_users`, and the
ability to obtain a single user via `get_user`.

Open `tutorial/quickstart/schema.py` and type the following:
>>>>>>> abc4c915

```python
import graphene
from graphene.contrib.django import DjangoObjectType

from django.contrib.auth.models import User, Group

<<<<<<< HEAD

# Graphene will map automatically the User model to UserType with
# the specified fields
=======
# Graphene will automatically map the User model's fields onto the UserType.
# This is configured in the UserType's Meta class
>>>>>>> abc4c915
class UserType(DjangoObjectType):
    class Meta:
        model = User
        only_fields = ('username', 'email', 'groups')


class GroupType(DjangoObjectType):
    class Meta:
        model = Group
        only_fields = ('name', )


class Query(graphene.ObjectType):
    all_users = graphene.List(UserType)
    get_user = graphene.Field(UserType,
<<<<<<< HEAD
                              id=graphene.String().NonNull)
    get_group = graphene.Field(GroupType,
                               id=graphene.String().NonNull)
=======
                              id=graphene.String(required=True))
>>>>>>> abc4c915

    def resolve_all_users(self, args, info):
        return User.objects.all()

    def resolve_get_user(self, args, info):
        return User.objects.get(id=args.get('id'))

    def resolve_get_group(self, args, info):
        return Group.objects.get(id=args.get('id'))

schema = graphene.Schema(query=Query)
```


## Adding GraphiQL

For having the GraphiQL static assets we need to append `django_graphiql` in `INSTALLED_APPS` in `tutorial/settings.py`:

```python
INSTALLED_APPS = [
    # The other installed apps
    'django_graphiql',
]
```

## Creating GraphQL and GraphiQL views

Unlike a RESTful API, there is only a single URL from which a GraphQL is accessed.
Requests to this URL are handled by Graphene's `GraphQLView` view.

Additionally, and interface for navigating this API will be very useful. Graphene
includes the [graphiql](https://github.com/graphql/graphiql) in-browser IDE
which assits and exploring and querying your new API. We'll add a URL for this too.

```python
from django.conf.urls import url, include
from django.views.decorators.csrf import csrf_exempt
from graphene.contrib.django.views import GraphQLView
from quickstart.schema import schema


# Wire up our GraphQL schema to /graphql.
# Additionally, we include GraphiQL view for querying easily our schema.
urlpatterns = [
    url(r'^graphql', csrf_exempt(GraphQLView.as_view(schema=schema))),
    url(r'^graphiql', include('django_graphiql.urls')),
]
```

## Testing our GraphQL schema

We're now ready to test the API we've built. Let's fire up the server from the command line.

```bash
python ./manage.py runserver
```

Go to [localhost:8080/graphiql](http://localhost:8080/graphiql) and type your first query!

```graphql
myQuery {
    getUser(id:"1") {
        username
    }
}
```<|MERGE_RESOLUTION|>--- conflicted
+++ resolved
@@ -49,9 +49,6 @@
 
 ## Schema
 
-<<<<<<< HEAD
-Right, we'd better write some types then. Open `quickstart/schema.py` and get typing.
-=======
 GraphQL presents your objects to the world as a graph structure rather than a more
 heiricarcal structure to which you may be acustomed. In order to create this
 representation, Graphene needs to know about each *type* of object which will appear in
@@ -62,7 +59,6 @@
 ability to obtain a single user via `get_user`.
 
 Open `tutorial/quickstart/schema.py` and type the following:
->>>>>>> abc4c915
 
 ```python
 import graphene
@@ -70,14 +66,8 @@
 
 from django.contrib.auth.models import User, Group
 
-<<<<<<< HEAD
-
-# Graphene will map automatically the User model to UserType with
-# the specified fields
-=======
 # Graphene will automatically map the User model's fields onto the UserType.
 # This is configured in the UserType's Meta class
->>>>>>> abc4c915
 class UserType(DjangoObjectType):
     class Meta:
         model = User
@@ -93,13 +83,9 @@
 class Query(graphene.ObjectType):
     all_users = graphene.List(UserType)
     get_user = graphene.Field(UserType,
-<<<<<<< HEAD
                               id=graphene.String().NonNull)
     get_group = graphene.Field(GroupType,
                                id=graphene.String().NonNull)
-=======
-                              id=graphene.String(required=True))
->>>>>>> abc4c915
 
     def resolve_all_users(self, args, info):
         return User.objects.all()
