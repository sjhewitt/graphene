import six
from graphql.core.type import GraphQLEnumType, GraphQLEnumValue

<<<<<<< HEAD
=======
from .base import ClassTypeMeta, ClassType
from ..types.base import MountedType
>>>>>>> ae23a115
from ...utils.enum import Enum as PyEnum
from .base import ClassType, ClassTypeMeta


class EnumMeta(ClassTypeMeta):

    def construct(cls, bases, attrs):
        __enum__ = attrs.get('__enum__', None)
        if not cls._meta.abstract and not __enum__:
            __enum__ = PyEnum(cls._meta.type_name, attrs)
            setattr(cls, '__enum__', __enum__)
        if __enum__:
            for k, v in __enum__.__members__.items():
                attrs[k] = v.value
        return super(EnumMeta, cls).construct(bases, attrs)

    def __call__(cls, *args, **kwargs):
        if cls is Enum:
            return cls.create_enum(*args, **kwargs)
        return super(EnumMeta, cls).__call__(*args, **kwargs)

    def create_enum(cls, name, names=None, description=None):
        attrs = {
            '__enum__': PyEnum(name, names)
        }
        if description:
            attrs['__doc__'] = description
        return type(name, (Enum,), attrs)


class Enum(six.with_metaclass(EnumMeta, ClassType, MountedType)):

    class Meta:
        abstract = True

    @classmethod
    def internal_type(cls, schema):
        if cls._meta.abstract:
            raise Exception("Abstract Enum don't have a specific type.")

        values = {k: GraphQLEnumValue(v.value) for k, v in cls.__enum__.__members__.items()}
        # GraphQLEnumValue
        return GraphQLEnumType(
            cls._meta.type_name,
            values=values,
            description=cls._meta.description,
        )<|MERGE_RESOLUTION|>--- conflicted
+++ resolved
@@ -1,13 +1,9 @@
 import six
 from graphql.core.type import GraphQLEnumType, GraphQLEnumValue
 
-<<<<<<< HEAD
-=======
 from .base import ClassTypeMeta, ClassType
 from ..types.base import MountedType
->>>>>>> ae23a115
 from ...utils.enum import Enum as PyEnum
-from .base import ClassType, ClassTypeMeta
 
 
 class EnumMeta(ClassTypeMeta):
